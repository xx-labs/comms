package gossip

import (
	"context"
	"crypto/md5"
	"github.com/golang/protobuf/ptypes"
	"github.com/golang/protobuf/ptypes/any"
	"github.com/pkg/errors"
	jww "github.com/spf13/jwalterweatherman"
	"gitlab.com/elixxir/primitives/id"
	"gitlab.com/xx_network/comms/connect"
	"gitlab.com/xx_network/comms/crypto/shuffle"
	"google.golang.org/grpc"
	"io"
	"math"
	"sync"
)

// Defines the type of Gossip message fingerprints
// hash(tag, origin, payload, signature)
type Fingerprint [16]byte

// NewFingerprint creates a new fingerprint from a byte slice
func NewFingerprint(data [16]byte) Fingerprint {
	fp := Fingerprint{}
	copy(fp[:], data[:])
	return fp
}

func GetFingerprint(msg *GossipMsg) Fingerprint {
	// Get fingerprint
	preSum := append([]byte(msg.Tag), msg.Origin...)
	preSum = append(preSum, msg.Payload...)
	preSum = append(preSum, msg.Signature...)
	fingerprint := NewFingerprint(md5.Sum(preSum))
	return fingerprint
}

// Gossip-related configuration flag
type ProtocolFlags struct {
	FanOut                  uint8  // Default = 0
	MaxRecordedFingerprints uint64 // Default = 10000000
	MaximumReSends          uint64 // Default = 3
}

// Returns a ProtocolFlags object with all flags set to their defaults
func DefaultProtocolFlags() ProtocolFlags {
	return ProtocolFlags{
		FanOut:                  0,
		MaxRecordedFingerprints: 10000000,
		MaximumReSends:          3,
	}
}

// Generic interface representing various Gossip protocols
type Protocol struct {
	comms *connect.ProtoComms

	// Thread-safe record of all Gossip messages for this Protocol
	// NOTE: Must avoid unlimited growth
	fingerprints     map[Fingerprint]uint64
	fingerprintsLock sync.RWMutex

	// Thread-safe list of peers for the Protocol
	peers     []*id.ID
	peersLock sync.RWMutex

	// Stores the Gossip-related configuration flags
	flags ProtocolFlags

	// Handler function for GossipMsg Reception
	receiver Receiver

	// Verifier function for GossipMsg signatures
	verify SignatureVerification

	// Marks a Protocol as Defunct such that it will ignore new messages
	IsDefunct   bool
	defunctLock sync.Mutex

	// Random Reader
	crand io.Reader
}

// Marks a Protocol as Defunct such that it will ignore new messages
func (p *Protocol) Defunct() {
	p.defunctLock.Lock()
	p.IsDefunct = true
	p.defunctLock.Unlock()
}

// Receive a Gossip Message and check fingerprints map
// (if unique calls GossipSignatureVerify -> Receiver)
func (p *Protocol) receive(msg *GossipMsg) error {
	var err error

	fingerprint := GetFingerprint(msg)
	p.fingerprintsLock.RLock()
	numSends, ok := p.fingerprints[fingerprint]
	p.fingerprintsLock.RUnlock()
	//if there is no record of receiving the fingerprint, process it as new
	if !ok {
<<<<<<< HEAD
		err = p.verify(msg)
=======
		p.fingerprintsLock.Lock()
		err = p.verify(msg, nil)
>>>>>>> 81a9ff85
		if err != nil {
			p.fingerprintsLock.Unlock()
			return errors.WithMessage(err, "Failed to verify gossip message")
		}
		p.fingerprints[fingerprint] = 0
		p.fingerprintsLock.Unlock()

		err = p.receiver(msg)
		if err != nil {
			return errors.WithMessage(err, "Failed to receive gossip message")
		}
	} else if numSends < p.flags.MaximumReSends {
		p.fingerprintsLock.Lock()
		p.fingerprints[fingerprint]++
		p.fingerprintsLock.Unlock()
	} else {
		return nil
	}

	// Since gossip propagates the message across a potentially large message, we don't want this to block
	go func() {
		_, errs := p.Gossip(msg)
		if len(errs) != 0 {
			jww.ERROR.Print(errors.Errorf("Failed to gossip message: %+v", errs))
		}
	}()

	return nil
}

// Adds a peer by ID to the Gossip protocol
func (p *Protocol) AddGossipPeer(id *id.ID) error {
	p.peersLock.Lock()
	defer p.peersLock.Unlock()

	// Confirm we have a host matching this ID
	// Because hosts can be removed, this CANNOT ensure the host still exists when an ID is used
	_, ok := p.comms.GetHost(id)
	if !ok {
		return errors.Errorf("Could not retreive host for ID %s", id)
	}

	p.peers = append(p.peers, id)
	return nil
}

// Builds and sends a GossipMsg
func (p *Protocol) Gossip(msg *GossipMsg) (int, []error) {
	// Internal helper to send the input gossip msg to a given id
	sendFunc := func(id *id.ID) error {
		h, ok := p.comms.GetHost(id)
		if !ok {
			return errors.Errorf("Failed to get host with ID %s", id)
		}
		f := func(conn *grpc.ClientConn) (*any.Any, error) {
			gossipClient := NewGossipClient(conn)
			ack, err := gossipClient.Endpoint(context.Background(), msg)
			if err != nil {
				return nil, errors.WithMessage(err, "Failed to send message")
			}
			return ptypes.MarshalAny(ack)
		}
		_, err := p.comms.Send(h, f)
		if err != nil {
			return errors.WithMessagef(err, "Failed to send to host %s", h.String())
		}
		return nil
	}

	// Get list of peers to send message to
	peers, err := p.getPeers()
	if err != nil {
		return 0, []error{errors.WithMessage(err, "Failed to get peers for sending")}
	}

	// Send message to each peer
	errCount := 0
	var errs []error
	for _, p := range peers {
		sendErr := sendFunc(p) // TODO: Should this happen in a gofunc?
		if sendErr != nil {
			errs = append(errs, errors.WithMessagef(err, "Failed to send to ID %s", p))
			errCount++
		}
	}
	if errCount > 0 {
		return len(peers), errs
	} else {
		return len(peers), nil
	}
}

// Performs returns which peers to send the GossipMsg to
func (p *Protocol) getPeers() ([]*id.ID, error) {
	p.peersLock.RLock()
	defer p.peersLock.RUnlock()

	// Check fanout
	size := len(p.peers)
	fanout := int(p.flags.FanOut)
	if p.flags.FanOut < 1 {
		fanout = int(math.Ceil(math.Sqrt(float64(size))))
	}
	if size <= fanout {
		return p.peers, nil
	}

	// Compute seed
	seed := make([]byte, 32)
	_, err := p.crand.Read(seed)
	if err != nil {
		return nil, err
	}

	// Use Fisher Yates Shuffle
	out := make([]*id.ID, fanout)
	shuffled := shuffle.SeededShuffle(size, seed)
	for i := 0; i < fanout; i++ {
		out[i] = p.peers[shuffled[i]]
	}

	return out, nil
}<|MERGE_RESOLUTION|>--- conflicted
+++ resolved
@@ -100,12 +100,8 @@
 	p.fingerprintsLock.RUnlock()
 	//if there is no record of receiving the fingerprint, process it as new
 	if !ok {
-<<<<<<< HEAD
+		p.fingerprintsLock.Lock()
 		err = p.verify(msg)
-=======
-		p.fingerprintsLock.Lock()
-		err = p.verify(msg, nil)
->>>>>>> 81a9ff85
 		if err != nil {
 			p.fingerprintsLock.Unlock()
 			return errors.WithMessage(err, "Failed to verify gossip message")
