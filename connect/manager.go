///////////////////////////////////////////////////////////////////////////////
// Copyright © 2020 xx network SEZC                                          //
//                                                                           //
// Use of this source code is governed by a license that can be found in the //
// LICENSE file                                                              //
///////////////////////////////////////////////////////////////////////////////

// Contains functionality for managing connections

package connect

import (
	"bytes"
	"fmt"
	jww "github.com/spf13/jwalterweatherman"
	"gitlab.com/xx_network/primitives/id"
	"sync"
	"testing"
)

// The Manager object provides thread-safe access
// to Host objects for top-level libraries
type Manager struct {
	// A map of id.IDs to Hosts
	connections map[id.ID]*Host
	mux         sync.RWMutex
}

func newManager() *Manager {
	return &Manager{
		connections: make(map[id.ID]*Host),
		mux:         sync.RWMutex{},
	}
}

func NewManagerTesting(i interface{}) *Manager {
	switch i.(type) {
	case *testing.T:
		break
	case *testing.M:
		break
	case *testing.B:
		break
	default:
<<<<<<< HEAD
		jww.FATAL.Panicf("NewManagerTesting is restricted to testing only. Got %T", i)
=======
		jww.FATAL.Panicf("NewManagerTesting is for testing only. Got %T", i)
>>>>>>> 08c0799a
	}
	return newManager()
}

// Fetch a Host from the internal map
func (m *Manager) GetHost(hostId *id.ID) (*Host, bool) {
	m.mux.RLock()
	defer m.mux.RUnlock()
	host, ok := m.connections[*hostId]
	if !ok {
		return nil, false
	}
	return host, ok
}

// Creates and adds a Host object to the Manager using the given id
func (m *Manager) AddHost(hid *id.ID, address string,
	cert []byte, params HostParams) (host *Host, err error) {
	m.mux.Lock()
	defer m.mux.Unlock()

	//check if the host already exists, if it does return it
	host, ok := m.connections[*hid]
	if ok {
		return host, nil
	}

	//create the new host
	host, err = NewHost(hid, address, cert, params)
	if err != nil {
		return nil, err
	}

	//add the host to the map
	m.addHost(host)

	return host, nil
}

func (m *Manager) addHost(host *Host) {
	jww.DEBUG.Printf("Adding host: %s", host)
	m.connections[*(host.id)] = host
}

// Removes a host from the connection manager
func (m *Manager) RemoveHost(hid *id.ID) {
	m.mux.Lock()
	defer m.mux.Unlock()
	delete(m.connections, *hid)
}

// Closes all client connections and removes them from Manager
func (m *Manager) DisconnectAll() {
	m.mux.RLock()
	defer m.mux.RUnlock()
	for _, host := range m.connections {
		host.Disconnect()
	}
}

// Implements Stringer for debug printing
func (m *Manager) String() string {
	var result bytes.Buffer
	for k, host := range m.connections {
		result.WriteString(fmt.Sprintf("[%s]: %+v",
			(&k).String(), host))
	}
	return result.String()
}<|MERGE_RESOLUTION|>--- conflicted
+++ resolved
@@ -42,11 +42,7 @@
 	case *testing.B:
 		break
 	default:
-<<<<<<< HEAD
-		jww.FATAL.Panicf("NewManagerTesting is restricted to testing only. Got %T", i)
-=======
 		jww.FATAL.Panicf("NewManagerTesting is for testing only. Got %T", i)
->>>>>>> 08c0799a
 	}
 	return newManager()
 }
